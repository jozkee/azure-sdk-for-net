﻿//  
//  
// Copyright (c) Microsoft.  All rights reserved.
// 
//  Licensed under the Apache License, Version 2.0 (the "License");
//  you may not use this file except in compliance with the License.
//  You may obtain a copy of the License at
//    http://www.apache.org/licenses/LICENSE-2.0
// 
//  Unless required by applicable law or agreed to in writing, software
//  distributed under the License is distributed on an "AS IS" BASIS,
//  WITHOUT WARRANTIES OR CONDITIONS OF ANY KIND, either express or implied.
//  See the License for the specific language governing permissions and
//  limitations under the License.


namespace NotificationHubs.Tests.ScenarioTests
{
    using Microsoft.Azure.Management.NotificationHubs;
    using Microsoft.Azure.Management.NotificationHubs.Models;
    using Microsoft.Rest.ClientRuntime.Azure.TestFramework;
    using System;
    using System.Linq;
    using TestHelper;
    using Xunit;
    using System.Collections.Generic;
<<<<<<< HEAD
    public partial class ScenarioTests
=======

    public partial class ScenarioTests 
>>>>>>> 70979be0
    {
        [Fact]
        public void NamespaceCreateGetUpdateDelete()
        {
            using (MockContext context = MockContext.Start(this.GetType().FullName))
            {
                InitializeClients(context);

                var location = NotificationHubsManagementHelper.DefaultLocation;
                var resourceGroup = this.ResourceManagementClient.TryGetResourceGroup(location);
                if (string.IsNullOrWhiteSpace(resourceGroup))
                {
                    resourceGroup = TestUtilities.GenerateName(NotificationHubsManagementHelper.ResourceGroupPrefix);
                    this.ResourceManagementClient.TryRegisterResourceGroup(location, resourceGroup);
                }

                var namespaceName = TestUtilities.GenerateName(NotificationHubsManagementHelper.NamespacePrefix);

                var createNamespaceResponse = this.NotificationHubsManagementClient.Namespaces.CreateOrUpdate(resourceGroup, namespaceName,
                    new NamespaceCreateOrUpdateParameters()
                    {
                        Location = location,
<<<<<<< HEAD
                        NamespaceType = NamespaceType.NotificationHub,
                        Sku = new Sku { Name = "Standard" }
=======
>>>>>>> 70979be0
                    });

                Assert.NotNull(createNamespaceResponse);
                Assert.Equal(createNamespaceResponse.Name, namespaceName);

<<<<<<< HEAD
                TestUtilities.Wait(TimeSpan.FromSeconds(30));

                //Get the created namespace
                var getNamespaceResponse = NotificationHubsManagementClient.Namespaces.Get(resourceGroup, namespaceName);
                if (string.Compare(getNamespaceResponse.ProvisioningState, "Succeeded", true) != 0)
                    TestUtilities.Wait(TimeSpan.FromSeconds(5));
=======
                ActivateNamespace(resourceGroup, namespaceName);

                //Get the created namespace
                var getNamespaceResponse = NotificationHubsManagementClient.Namespaces.Get(resourceGroup, namespaceName);
>>>>>>> 70979be0

                getNamespaceResponse = NotificationHubsManagementClient.Namespaces.Get(resourceGroup, namespaceName);
                Assert.NotNull(getNamespaceResponse);
                Assert.Equal("Succeeded", getNamespaceResponse.ProvisioningState, StringComparer.CurrentCultureIgnoreCase);
                Assert.Equal("Active", getNamespaceResponse.Status, StringComparer.CurrentCultureIgnoreCase);
                Assert.Equal(NamespaceType.NotificationHub, getNamespaceResponse.NamespaceType);
                Assert.Equal(location, getNamespaceResponse.Location, StringComparer.CurrentCultureIgnoreCase);
                Assert.Equal("Standard", getNamespaceResponse.Sku.Name, StringComparer.CurrentCultureIgnoreCase);

                //Get all namespaces created within a resourceGroup
                var getAllNamespacesResponse = NotificationHubsManagementClient.Namespaces.List(resourceGroup);
                Assert.NotNull(getAllNamespacesResponse);
                Assert.True(getAllNamespacesResponse.Count() >= 1);
                Assert.True(getAllNamespacesResponse.Any(ns => ns.Name == namespaceName));
                Assert.True(getAllNamespacesResponse.All(ns => ns.Id.Contains(resourceGroup)));

                //Get all namespaces created within the subscription irrespective of the resourceGroup
                getAllNamespacesResponse = NotificationHubsManagementClient.Namespaces.ListAll();
                Assert.NotNull(getAllNamespacesResponse);
                Assert.True(getAllNamespacesResponse.Count() >= 1);
                Assert.True(getAllNamespacesResponse.Any(ns => ns.Name == namespaceName));

                //Update namespace tags and make the namespace critical
                var updateNamespaceParameter = new NamespaceCreateOrUpdateParameters()
                {
                    Location = location,
                    Tags = new Dictionary<string, string>()
                        {
                            {"tag1", "value1"},
                            {"tag2", "value2"},
                            {"tag3", "value3"},
                            {"tag4", "value4"}
                        }
                };

                var updateNamespaceResponse = NotificationHubsManagementClient.Namespaces.CreateOrUpdate(resourceGroup, namespaceName, updateNamespaceParameter);

                Assert.NotNull(updateNamespaceResponse);
<<<<<<< HEAD
                Assert.True(updateNamespaceResponse.ProvisioningState.Equals("Active", StringComparison.CurrentCultureIgnoreCase) ||
=======
                Assert.True(updateNamespaceResponse.ProvisioningState.Equals("Active", StringComparison.CurrentCultureIgnoreCase) || 
>>>>>>> 70979be0
                    updateNamespaceResponse.ProvisioningState.Equals("Succeeded", StringComparison.CurrentCultureIgnoreCase));
                Assert.Equal(namespaceName, updateNamespaceResponse.Name);
                //Regression in the service . uncomment after the fix goes out 
                Assert.Equal(updateNamespaceResponse.Tags.Count, 4);
                foreach (var tag in updateNamespaceParameter.Tags)
                {
                    Assert.True(updateNamespaceResponse.Tags.Any(t => t.Key.Equals(tag.Key)));
                    Assert.True(updateNamespaceResponse.Tags.Any(t => t.Value.Equals(tag.Value)));
                }

                TestUtilities.Wait(TimeSpan.FromSeconds(5));

                //Get the updated namespace
                getNamespaceResponse = NotificationHubsManagementClient.Namespaces.Get(resourceGroup, namespaceName);
                Assert.NotNull(getNamespaceResponse);
                Assert.Equal(NamespaceType.NotificationHub, getNamespaceResponse.NamespaceType);
                Assert.Equal(location, getNamespaceResponse.Location, StringComparer.CurrentCultureIgnoreCase);
                Assert.Equal(namespaceName, getNamespaceResponse.Name);
                Assert.Equal(getNamespaceResponse.Tags.Count, 4);
                foreach (var tag in updateNamespaceParameter.Tags)
                {
                    Assert.True(getNamespaceResponse.Tags.Any(t => t.Key.Equals(tag.Key)));
                    Assert.True(getNamespaceResponse.Tags.Any(t => t.Value.Equals(tag.Value)));
                }

                var updateNamespacePatchParameter = new NamespacePatchParameters()
                {
                    Tags = new Dictionary<string, string>()
                        {
                            {"tag5", "value5"},
                            {"tag6", "value6"},
                        },
                    Sku = new Sku { Name = "Basic"}
                };

                var updateNamespacePatchResponse = NotificationHubsManagementClient.Namespaces.Patch(resourceGroup, namespaceName, updateNamespacePatchParameter);

                Assert.NotNull(updateNamespacePatchResponse);
                Assert.Equal(updateNamespacePatchResponse.Tags.Count, 2);
                foreach (var tag in updateNamespacePatchParameter.Tags)
                {
                    Assert.True(updateNamespacePatchParameter.Tags.Any(t => t.Key.Equals(tag.Key)));
                    Assert.True(updateNamespacePatchParameter.Tags.Any(t => t.Value.Equals(tag.Value)));
                }

                TestUtilities.Wait(TimeSpan.FromSeconds(5));
                getNamespaceResponse = NotificationHubsManagementClient.Namespaces.Get(resourceGroup, namespaceName);
                Assert.Equal("Basic", getNamespaceResponse.Sku.Name, StringComparer.CurrentCultureIgnoreCase);

                try
                    {
                        //Delete namespace
                        NotificationHubsManagementClient.Namespaces.Delete(resourceGroup, namespaceName);
                    }
                    catch (Exception ex)
                    {
                        Assert.True(ex.Message.Contains("NotFound"));
                    }
            }
        }
    }
}<|MERGE_RESOLUTION|>--- conflicted
+++ resolved
@@ -24,12 +24,7 @@
     using TestHelper;
     using Xunit;
     using System.Collections.Generic;
-<<<<<<< HEAD
     public partial class ScenarioTests
-=======
-
-    public partial class ScenarioTests 
->>>>>>> 70979be0
     {
         [Fact]
         public void NamespaceCreateGetUpdateDelete()
@@ -52,29 +47,19 @@
                     new NamespaceCreateOrUpdateParameters()
                     {
                         Location = location,
-<<<<<<< HEAD
                         NamespaceType = NamespaceType.NotificationHub,
                         Sku = new Sku { Name = "Standard" }
-=======
->>>>>>> 70979be0
                     });
 
                 Assert.NotNull(createNamespaceResponse);
                 Assert.Equal(createNamespaceResponse.Name, namespaceName);
 
-<<<<<<< HEAD
                 TestUtilities.Wait(TimeSpan.FromSeconds(30));
 
                 //Get the created namespace
                 var getNamespaceResponse = NotificationHubsManagementClient.Namespaces.Get(resourceGroup, namespaceName);
                 if (string.Compare(getNamespaceResponse.ProvisioningState, "Succeeded", true) != 0)
                     TestUtilities.Wait(TimeSpan.FromSeconds(5));
-=======
-                ActivateNamespace(resourceGroup, namespaceName);
-
-                //Get the created namespace
-                var getNamespaceResponse = NotificationHubsManagementClient.Namespaces.Get(resourceGroup, namespaceName);
->>>>>>> 70979be0
 
                 getNamespaceResponse = NotificationHubsManagementClient.Namespaces.Get(resourceGroup, namespaceName);
                 Assert.NotNull(getNamespaceResponse);
@@ -113,11 +98,7 @@
                 var updateNamespaceResponse = NotificationHubsManagementClient.Namespaces.CreateOrUpdate(resourceGroup, namespaceName, updateNamespaceParameter);
 
                 Assert.NotNull(updateNamespaceResponse);
-<<<<<<< HEAD
                 Assert.True(updateNamespaceResponse.ProvisioningState.Equals("Active", StringComparison.CurrentCultureIgnoreCase) ||
-=======
-                Assert.True(updateNamespaceResponse.ProvisioningState.Equals("Active", StringComparison.CurrentCultureIgnoreCase) || 
->>>>>>> 70979be0
                     updateNamespaceResponse.ProvisioningState.Equals("Succeeded", StringComparison.CurrentCultureIgnoreCase));
                 Assert.Equal(namespaceName, updateNamespaceResponse.Name);
                 //Regression in the service . uncomment after the fix goes out 
