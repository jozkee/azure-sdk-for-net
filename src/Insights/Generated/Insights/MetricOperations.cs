--- conflicted
+++ resolved
@@ -370,69 +370,6 @@
                                         }
                                     }
                                 }
-<<<<<<< HEAD
-                                
-                                JToken resourceIdValue = valueValue["resourceId"];
-                                if (resourceIdValue != null && resourceIdValue.Type != JTokenType.Null)
-                                {
-                                    string resourceIdInstance = ((string)resourceIdValue);
-                                    metricInstance.ResourceId = resourceIdInstance;
-                                }
-                                
-                                JToken propertiesSequenceElement2 = ((JToken)valueValue["properties"]);
-                                if (propertiesSequenceElement2 != null && propertiesSequenceElement2.Type != JTokenType.Null)
-                                {
-                                    foreach (JProperty property2 in propertiesSequenceElement2)
-                                    {
-                                        string propertiesKey2 = ((string)property2.Name);
-                                        string propertiesValue2 = ((string)property2.Value);
-                                        metricInstance.Properties.Add(propertiesKey2, propertiesValue2);
-                                    }
-                                }
-                                
-                                JToken dimensionNameValue = valueValue["dimensionName"];
-                                if (dimensionNameValue != null && dimensionNameValue.Type != JTokenType.Null)
-                                {
-                                    LocalizableString dimensionNameInstance = new LocalizableString();
-                                    metricInstance.DimensionName = dimensionNameInstance;
-                                    
-                                    JToken valueValue3 = dimensionNameValue["value"];
-                                    if (valueValue3 != null && valueValue3.Type != JTokenType.Null)
-                                    {
-                                        string valueInstance2 = ((string)valueValue3);
-                                        dimensionNameInstance.Value = valueInstance2;
-                                    }
-                                    
-                                    JToken localizedValueValue2 = dimensionNameValue["localizedValue"];
-                                    if (localizedValueValue2 != null && localizedValueValue2.Type != JTokenType.Null)
-                                    {
-                                        string localizedValueInstance2 = ((string)localizedValueValue2);
-                                        dimensionNameInstance.LocalizedValue = localizedValueInstance2;
-                                    }
-                                }
-                                
-                                JToken dimensionValueValue = valueValue["dimensionValue"];
-                                if (dimensionValueValue != null && dimensionValueValue.Type != JTokenType.Null)
-                                {
-                                    LocalizableString dimensionValueInstance = new LocalizableString();
-                                    metricInstance.DimensionValue = dimensionValueInstance;
-                                    
-                                    JToken valueValue4 = dimensionValueValue["value"];
-                                    if (valueValue4 != null && valueValue4.Type != JTokenType.Null)
-                                    {
-                                        string valueInstance3 = ((string)valueValue4);
-                                        dimensionValueInstance.Value = valueInstance3;
-                                    }
-                                    
-                                    JToken localizedValueValue3 = dimensionValueValue["localizedValue"];
-                                    if (localizedValueValue3 != null && localizedValueValue3.Type != JTokenType.Null)
-                                    {
-                                        string localizedValueInstance3 = ((string)localizedValueValue3);
-                                        dimensionValueInstance.LocalizedValue = localizedValueInstance3;
-                                    }
-                                }
-=======
->>>>>>> 911aee99
                             }
                         }
                         
